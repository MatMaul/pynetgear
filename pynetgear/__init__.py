--- conflicted
+++ resolved
@@ -133,14 +133,6 @@
 
             return success, response
 
-<<<<<<< HEAD
-        except requests.exceptions.RequestException:
-            _LOGGER.exception("Error talking to API")
-
-            # Maybe one day we will distinguish between
-            # different errors..
-            return False, None
-=======
         except requests.exceptions.SSLError:
             _LOGGER.exception("SSL Error. Try --no-ssl")
 
@@ -155,7 +147,6 @@
             # different errors..
 
         return False, None
->>>>>>> b3ca7f26
 
     def _get(self, theLog, theService, theEndpoint,  # noqa
              parseNode, toParse, test=False):
@@ -250,11 +241,7 @@
 
     # def logout(self):
 
-<<<<<<< HEAD
-    def reboot(self, value, test=False):
-=======
     def reboot(self, test=False, value='0'):
->>>>>>> b3ca7f26
         """Reboot Router."""
         theLog = {}
         theLog[0] = "Rebooting Router"
@@ -338,11 +325,7 @@
 
         return theInfo
 
-<<<<<<< HEAD
-    def set_block_device_enable(self, value, test=False):
-=======
     def set_block_device_enable(self, test=False, value='0'):
->>>>>>> b3ca7f26
         """Set SetBlockDeviceEnable."""
         theLog = {}
         theLog[0] = "Setting Block Device Enabled"
@@ -362,16 +345,8 @@
 
     # def enable_block_device_for_all(self):
 
-<<<<<<< HEAD
-    # Will change allow_block_device to set_block_device_by_mac
-    # def set_block_device_by_mac(self, mac_addr,
-    #                            device_status=c.BLOCK):
-    def allow_block_device(self, mac_addr,
-                           device_status=c.BLOCK):
-=======
     def set_block_device_by_mac(self, test=False, mac_addr=None,
                                 device_status=c.BLOCK):
->>>>>>> b3ca7f26
         """
         Allow or Block a device via its Mac Address.
 
@@ -380,36 +355,6 @@
         (allow device to access the network) or Block (block the device
         from accessing the network).
         """
-<<<<<<< HEAD
-        _LOGGER.info("Allow block device")
-        if self.config_started:
-            _LOGGER.error(
-                "Inconsistant configuration state, "
-                "configuration already started"
-                )
-            return False
-
-        if not self.config_start():
-            _LOGGER.error("Could not start configuration")
-            return False
-
-        success, _ = self._make_request(
-            c.SERVICE_DEVICE_CONFIG, c.SET_BLOCK_DEVICE_BY_MAC,
-            {"NewAllowOrBlock": device_status, "NewMACAddress": mac_addr})
-
-        if not success:
-            _LOGGER.error("Could not successfully call allow/block device")
-            return False
-
-        if not self.config_finish():
-            _LOGGER.error(
-                "Inconsistant configuration state, "
-                "configuration already finished"
-                )
-            return False
-
-        return True
-=======
         theLog = {}
         theLog[0] = "Allow block device"
         theLog[1] = "Could not successfully call allow/block device"
@@ -428,7 +373,6 @@
             theResponse = self._set(theLog, theRequest, test)
 
         return theResponse
->>>>>>> b3ca7f26
 
     def get_traffic_meter_enabled(self, test=False):
         """Parse GetTrafficMeterEnabled and return dict."""
@@ -464,33 +408,6 @@
 
         return theInfo
 
-<<<<<<< HEAD
-    # Will change get_traffic_meter to get_traffic_meter_statistics
-    # Will format to boilerplate
-    # def get_traffic_meter_statistics(self, test=False):
-    def get_traffic_meter(self):
-        """
-        Return dict of traffic meter stats.
-
-        Returns None if error occurred.
-        """
-        _LOGGER.info("Get traffic meter")
-
-        success, response = self._make_request(c.SERVICE_DEVICE_CONFIG,
-                                               c.GET_TRAFFIC_METER_STATISTICS)
-        if not success:
-            return None
-
-        success, node = h.find_node(
-            response.text,
-            f".//{c.GET_TRAFFIC_METER_STATISTICS}Response")
-        if not success:
-            return None
-
-        return {t.tag: h.parse_text(t.text) for t in node}
-
-    def enable_traffic_meter(self, value, test=False):
-=======
     def get_traffic_meter_statistics(self, test=False):
         """Parse GetTrafficMeterStatistics and return dict."""
         theLog = "Get Traffic Meter Statistics"
@@ -521,7 +438,6 @@
         return {t: h.parse_text(value) for t, value in theInfo.items()}
 
     def enable_traffic_meter(self, test=False, value='0'):
->>>>>>> b3ca7f26
         """Set EnableTrafficMeter."""
         theLog = {}
         theLog[0] = "Enabling Traffic Meter"
@@ -573,11 +489,7 @@
 
         return theInfo
 
-<<<<<<< HEAD
-    def enable_parental_control(self, value, test=False):
-=======
     def enable_parental_control(self, test=False, value='0'):
->>>>>>> b3ca7f26
         """Set EnableParentalControl."""
         theLog = {}
         theLog[0] = "Enabling Parental Control"
@@ -671,11 +583,7 @@
 
         return theInfo
 
-<<<<<<< HEAD
-    def get_attached_devices(self):  # noqa
-=======
     def get_attached_devices(self, test=False):  # noqa
->>>>>>> b3ca7f26
         """
         Return list of connected devices to the router.
 
@@ -750,11 +658,7 @@
 
         return devices
 
-<<<<<<< HEAD
-    def get_attached_devices_2(self):  # noqa
-=======
     def get_attached_devices_2(self, test=False):  # noqa
->>>>>>> b3ca7f26
         """
         Return list of connected devices to the router with details.
 
@@ -850,11 +754,7 @@
 
         return theInfo
 
-<<<<<<< HEAD
-    def set_qos_enable_status(self, value, test=False):
-=======
     def set_qos_enable_status(self, test=False, value='0'):
->>>>>>> b3ca7f26
         """Set SetQoSEnableStatus."""
         theLog = {}
         theLog[0] = "Setting Guest Access Enabled"
@@ -999,11 +899,7 @@
 
         return theInfo
 
-<<<<<<< HEAD
-    def set_guest_access_enabled(self, value, test=False):
-=======
     def set_guest_access_enabled(self, test=False, value='0'):
->>>>>>> b3ca7f26
         """Set SetGuestAccessEnabled."""
         theLog = {}
         theLog[0] = "Setting Guest Access Enabled"
@@ -1021,11 +917,7 @@
 
         return theResponse
 
-<<<<<<< HEAD
-    def set_guest_access_enabled_2(self, value, test=False):
-=======
     def set_guest_access_enabled_2(self, test=False, value='0'):
->>>>>>> b3ca7f26
         """Set SetGuestAccessEnabled2."""
         theLog = {}
         theLog[0] = "Setting Guest Access Enabled"
@@ -1043,11 +935,7 @@
 
         return theResponse
 
-<<<<<<< HEAD
-    def set_5g_guest_access_enabled(self, value, test=False):
-=======
     def set_5g_guest_access_enabled(self, test=False, value='0'):
->>>>>>> b3ca7f26
         """Set Set5GGuestAccessEnabled."""
         theLog = {}
         theLog[0] = "Setting 5G Guest Access Enabled"
@@ -1065,11 +953,7 @@
 
         return theResponse
 
-<<<<<<< HEAD
-    def set_5g_guest_access_enabled_2(self, value, test=False):
-=======
     def set_5g_guest_access_enabled_2(self, test=False, value='0'):
->>>>>>> b3ca7f26
         """Set Set5GGuestAccessEnabled2."""
         theLog = {}
         theLog[0] = "Setting 5G Guest Access Enabled"
@@ -1087,11 +971,7 @@
 
         return theResponse
 
-<<<<<<< HEAD
-    def set_5g1_guest_access_enabled_2(self, value, test=False):
-=======
     def set_5g1_guest_access_enabled_2(self, test=False, value='0'):
->>>>>>> b3ca7f26
         """Set Set5G1GuestAccessEnabled2."""
         theLog = {}
         theLog[0] = "Setting 5G Guest Access Enabled"
